// Modified from https://github.com/cloudflare/wirefilter/blob/master/wirefilter-parser/src/grammar.pest

// Expressions
// ----------------------------------------------------------------------
filter = _{ SOI ~ expr? ~ EOI }
raw_predicates = _{ SOI ~ ( (non_identifier)* ~ predicate ~ (non_identifier)* )* ~ EOI }

// encodes operator precedence (AND over OR)
expr = { sub_expr ~ (or_op ~ sub_expr)* }
sub_expr = { term ~ (and_op ~ term)* }
term = _{ predicate | "(" ~ expr ~ ")" }
predicate = { protocol ~ ("." ~ (combined_field | field) ~ bin_op ~ value)? }

// Identifiers
// ----------------------------------------------------------------------
protocol = @{ ASCII_ALPHA ~ (ASCII_ALPHANUMERIC| "_")* }
field = @{ ASCII_ALPHA ~ (ASCII_ALPHANUMERIC | "_")* }
combined_field = @{ "addr" | "port" }

// order matters! Parser will try from left to right
value = { ipv4_lit | ipv6_lit | int_range | int_lit | byte_lit | str_lit }

ipv4_addr = @{
    ASCII_DIGIT{1,3} ~ ("." ~ ASCII_DIGIT{1,3}){3}
}
ipv4_prefix = @{ ASCII_DIGIT{1,2} }
ipv4_lit = ${ ipv4_addr ~ ("/" ~ ipv4_prefix)? }

ipv6_addr = @{
    (":" | ASCII_ALPHANUMERIC{1,4}) ~ ":" ~ (ipv4_addr | ASCII_ALPHANUMERIC{1,4} | ":")*
}
ipv6_prefix = @{ ASCII_DIGIT{1,3} }
ipv6_lit = ${ ipv6_addr ~ ("/" ~ ipv6_prefix)? }

// Integers
int_lit = @{ ASCII_DIGIT+ }
int_range = ${ int_lit ~ ".." ~ int_lit }

// Strings
str_lit = _{ "\'" ~ text ~ "\'" }
text = { (!("\'") ~ ANY)+ }

// Bytes
byte_lit = { "|" ~ (byte)+ ~ "|" }
byte = { !("|") ~ ASCII_HEX_DIGIT{2} ~ " "? }

// Logical operators
// ----------------------------------------------------------------------
or_op = { "||" | "or" | "OR" }
and_op = { "&&" | "and" | "AND" }
not_op = { "!" | "not" | "NOT" }  // not yet supported, temp placeholder

// Binary operators
// ----------------------------------------------------------------------
bin_op = {
<<<<<<< HEAD
    eq_op | ne_op | ge_op | le_op | gt_op | lt_op | in_op | re_op | en_op | contains_op
=======
    eq_op | ne_op | ge_op | le_op | gt_op | lt_op | in_op | re_op | en_op | contains_op | re_op 
>>>>>>> 210f3bc8
}

eq_op = { "=" }
ne_op = { "!=" | "ne" }
ge_op = { ">=" | "ge" }
le_op = { "<=" | "le" }
gt_op = { ">" | "gt" }
lt_op = { "<" | "lt" }
in_op = { "in" }
re_op = { "~" | "matches" }
en_op = { "eq" }
<<<<<<< HEAD
=======
byte_re_op = { "~b" }
>>>>>>> 210f3bc8
contains_op = { "contains" }

// Miscellaneous
// ----------------------------------------------------------------------
WHITESPACE = _{ " " | NEWLINE }
non_identifier = _{ or_op | and_op | not_op | "(" | ")" }<|MERGE_RESOLUTION|>--- conflicted
+++ resolved
@@ -53,11 +53,7 @@
 // Binary operators
 // ----------------------------------------------------------------------
 bin_op = {
-<<<<<<< HEAD
-    eq_op | ne_op | ge_op | le_op | gt_op | lt_op | in_op | re_op | en_op | contains_op
-=======
     eq_op | ne_op | ge_op | le_op | gt_op | lt_op | in_op | re_op | en_op | contains_op | re_op 
->>>>>>> 210f3bc8
 }
 
 eq_op = { "=" }
@@ -69,10 +65,7 @@
 in_op = { "in" }
 re_op = { "~" | "matches" }
 en_op = { "eq" }
-<<<<<<< HEAD
-=======
 byte_re_op = { "~b" }
->>>>>>> 210f3bc8
 contains_op = { "contains" }
 
 // Miscellaneous
