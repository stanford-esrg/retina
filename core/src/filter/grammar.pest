--- conflicted
+++ resolved
@@ -53,11 +53,7 @@
 // Binary operators
 // ----------------------------------------------------------------------
 bin_op = {
-<<<<<<< HEAD
-    eq_op | ne_op | ge_op | le_op | gt_op | lt_op | in_op | byte_re_op | re_op | en_op
-=======
-    eq_op | ne_op | ge_op | le_op | gt_op | lt_op | in_op | re_op | en_op | contains_op
->>>>>>> d897702a
+    eq_op | ne_op | ge_op | le_op | gt_op | lt_op | in_op | re_op | en_op | contains_op | re_op 
 }
 
 eq_op = { "=" }
@@ -69,11 +65,8 @@
 in_op = { "in" }
 re_op = { "~" | "matches" }
 en_op = { "eq" }
-<<<<<<< HEAD
 byte_re_op = { "~b" }
-=======
 contains_op = { "contains" }
->>>>>>> d897702a
 
 // Miscellaneous
 // ----------------------------------------------------------------------
