use super::ast::*;
use crate::filter::FilterError;

use ipnet::{Ipv4Net, Ipv6Net};
use pest::iterators::{Pair, Pairs};
use pest::Parser;
use std::net::{Ipv4Addr, Ipv6Addr};
use std::ops::RangeInclusive;
use std::str::FromStr;

use anyhow::{bail, Result};

#[derive(Parser)]
#[grammar = "filter/grammar.pest"]
pub struct FilterParser;

impl FilterParser {
    /// Parses filter string as a disjunct of `RawPattern`s
    pub(crate) fn parse_filter(filter_raw: &str) -> Result<Vec<RawPattern>> {
        let ast = FilterParser::parse_as_ast(filter_raw)?;
        Ok(FilterParser::flatten_disjunct(ast))
    }

    fn parse_as_ast(filter_raw: &str) -> Result<Node> {
        let pairs = FilterParser::parse(Rule::filter, filter_raw);
        match pairs {
            Ok(mut pairs) => {
                let pair = pairs.next().unwrap();
                FilterParser::parse_disjunct(pair)
            }
            Err(_) => bail!(FilterError::InvalidFormat),
        }
    }

    // returns a vector of flattened conjuncts (conjunct of predicates)
    fn flatten_disjunct(disjunct: Node) -> Vec<RawPattern> {
        let mut flat_conjuncts: Vec<RawPattern> = vec![];
        if let Node::Disjunct(conjuncts) = disjunct {
            for conjunct in conjuncts {
                let mut flat_conjunct = FilterParser::flatten_conjunct(conjunct);
                flat_conjuncts.append(&mut flat_conjunct)
            }
        }
        flat_conjuncts
    }

    // returns a vector of RawPatterns
    fn flatten_conjunct(conjunct: Node) -> Vec<RawPattern> {
        let mut flat_conjuncts: Vec<RawPattern> = vec![vec![]];

        if let Node::Conjunct(terms) = conjunct {
            for term in terms {
                match term {
                    Node::Predicate(predicate) => {
                        // append Predicate to end of each flat conjunct
                        for flat_conj in flat_conjuncts.iter_mut() {
                            flat_conj.push(predicate.clone());
                        }
                    }
                    Node::Disjunct(disjunct) => {
                        let flat_disjunct: Vec<RawPattern> =
                            FilterParser::flatten_disjunct(Node::Disjunct(disjunct));
                        let cur = flat_conjuncts.clone();
                        flat_conjuncts.clear();
                        for conj in flat_disjunct.iter() {
                            for flat_conj in cur.iter() {
                                flat_conjuncts.push(FilterParser::combine(flat_conj, conj));
                            }
                        }
                    }
                    _ => panic!("Conjunct contains non-predicate or disjunct"),
                }
            }
        }
        flat_conjuncts
    }

    fn parse_disjunct(pair: Pair<Rule>) -> Result<Node> {
        //println!("building from expr: {:#?}", pair);
        let inner = pair.into_inner();
        let mut terms = vec![];
        for pair in inner {
            if let Rule::sub_expr = pair.as_rule() {
                terms.push(FilterParser::parse_conjunct(pair)?);
            }
        }
        Ok(Node::Disjunct(terms))
    }

    fn parse_conjunct(pair: Pair<Rule>) -> Result<Node> {
        //println!("building from disjunct: {:#?}", pair);
        let inner = pair.into_inner();
        let mut terms = vec![];
        for pair in inner {
            match pair.as_rule() {
                Rule::expr => terms.push(FilterParser::parse_disjunct(pair)?),
                Rule::predicate => terms.extend(FilterParser::parse_predicate(pair)?),
                _ => (),
            }
        }
        Ok(Node::Conjunct(terms))
    }

    fn parse_predicate(pair: Pair<Rule>) -> Result<Vec<Node>> {
        let mut inner = pair.into_inner();
        let protocol = inner.next().unwrap();
        match inner.next() {
            Some(field) => {
                let op = inner.next().unwrap();
                let value = inner.next().unwrap();

                match field.as_rule() {
                    Rule::field => Ok(vec![Node::Predicate(Predicate::Binary {
                        protocol: FilterParser::parse_protocol(protocol),
                        field: FilterParser::parse_field(field),
                        op: FilterParser::parse_binop(op)?,
                        value: FilterParser::parse_value(value)?,
                    })]),
                    Rule::combined_field => {
                        let mut src_field = "src_".to_owned();
                        src_field.push_str(field.as_str());
                        let op = FilterParser::parse_binop(op.clone())?;
                        let src_node = Node::Predicate(Predicate::Binary {
                            protocol: FilterParser::parse_protocol(protocol.clone()),
                            field: FieldName(src_field),
                            op,
                            value: FilterParser::parse_value(value.clone())?,
                        });

                        let mut dst_field = "dst_".to_owned();
                        dst_field.push_str(field.as_str());
                        let dst_node = Node::Predicate(Predicate::Binary {
                            protocol: FilterParser::parse_protocol(protocol.clone()),
                            field: FieldName(dst_field),
                            op,
                            value: FilterParser::parse_value(value.clone())?,
                        });
                        match op {
                            BinOp::Ne => {
                                // && condition
                                // e.g., "tcp.port != 80" -> tcp.src_port != 80 and tcp.dst_port != 80"
                                Ok(vec![src_node, dst_node])
                            }
                            _ => {
                                // || condition
                                // e.g., "tcp.port = 80" -> tcp.src_port = 80 or tcp.dst_port = 80"
                                // e.g., "tcp.port > 80" -> tcp.src_port > 80 or tcp.dst_port > 80"
                                let terms = vec![
                                    Node::Conjunct(vec![src_node]),
                                    Node::Conjunct(vec![dst_node]),
                                ];
                                Ok(vec![Node::Disjunct(terms)])
                            }
                        }
                    }
                    _ => bail!(FilterError::InvalidFormat),
                }
            }
            None => Ok(vec![Node::Predicate(Predicate::Unary {
                protocol: FilterParser::parse_protocol(protocol),
            })]),
        }
    }

    fn parse_protocol(pair: Pair<Rule>) -> ProtocolName {
        protocol!(pair.as_str())
    }

    fn parse_field(pair: Pair<Rule>) -> FieldName {
        field!(pair.as_str())
    }

    fn parse_binop(pair: Pair<Rule>) -> Result<BinOp> {
        let op_str = pair.as_str().to_string();
        let mut inner = pair.into_inner();
        match inner.next().unwrap().as_rule() {
            Rule::eq_op => Ok(BinOp::Eq),
            Rule::ne_op => Ok(BinOp::Ne),
            Rule::ge_op => Ok(BinOp::Ge),
            Rule::le_op => Ok(BinOp::Le),
            Rule::gt_op => Ok(BinOp::Gt),
            Rule::lt_op => Ok(BinOp::Lt),
            Rule::in_op => Ok(BinOp::In),
            Rule::re_op => Ok(BinOp::Re),
            Rule::en_op => Ok(BinOp::En),
<<<<<<< HEAD
=======
            Rule::byte_re_op => Ok(BinOp::ByteRe),
>>>>>>> 210f3bc8
            Rule::contains_op => Ok(BinOp::Contains),
            _ => bail!(FilterError::InvalidBinOp(op_str)),
        }
    }

    fn parse_value(pair: Pair<Rule>) -> Result<Value> {
        let pair_str = pair.as_str().to_string();
        let rhs = pair.into_inner().next().unwrap();
        match rhs.as_rule() {
            Rule::ipv4_lit => {
                let ipnet = FilterParser::parse_ipv4(rhs.into_inner())?;
                Ok(Value::Ipv4(ipnet))
            }
            Rule::ipv6_lit => {
                let ipnet = FilterParser::parse_ipv6(rhs.into_inner())?;
                Ok(Value::Ipv6(ipnet))
            }
            Rule::int_lit => {
                let val = rhs.as_str().parse::<u64>()?;
                Ok(Value::Int(val))
            }
            Rule::text => {
                // str_lit is a silent rule, parses directly to Rule::text
                Ok(Value::Text(rhs.as_str().to_owned()))
            }
            Rule::int_range => {
                let range = FilterParser::parse_int_range(rhs.into_inner())?;
                Ok(Value::IntRange {
                    from: *range.start(),
                    to: *range.end(),
                })
            }
            Rule::byte_lit => {
                let bytes_as_str = rhs.as_str();
                let bytes_vec = bytes_as_str
                    .replace("|", "")
                    .split_whitespace()
                    .map(|s| {
                        u8::from_str_radix(s, 16).unwrap_or_else(|err| {
                            panic!("Failed to parse {} in {}: {:?}", s, bytes_as_str, err)
                        })
                    })
                    .collect();
                Ok(Value::Byte(bytes_vec))
            }
            _ => bail!(FilterError::InvalidRhsType(pair_str)),
        }
    }

    fn parse_ipv4(mut ipv4_lit: Pairs<Rule>) -> Result<Ipv4Net> {
        let ipv4_addr = ipv4_lit.next().unwrap();
        let ip = Ipv4Addr::from_str(ipv4_addr.as_str())?;
        if let Some(ipv4_prefix) = ipv4_lit.next() {
            let prefix = ipv4_prefix.as_str().parse::<u8>()?;
            Ok(Ipv4Net::new(ip, prefix)?)
        } else {
            Ok(Ipv4Net::new(ip, 32)?)
        }
    }

    fn parse_ipv6(mut ipv6_lit: Pairs<Rule>) -> Result<Ipv6Net> {
        let ipv6_addr = ipv6_lit.next().unwrap();
        let ip = Ipv6Addr::from_str(ipv6_addr.as_str())?;
        if let Some(ipv6_prefix) = ipv6_lit.next() {
            let prefix = ipv6_prefix.as_str().parse::<u8>()?;
            Ok(Ipv6Net::new(ip, prefix)?)
        } else {
            Ok(Ipv6Net::new(ip, 128)?)
        }
    }

    fn parse_int_range(mut int_range: Pairs<Rule>) -> Result<RangeInclusive<u64>> {
        let start = int_range.next().unwrap().as_str().parse::<u64>()?;
        let end = int_range.next().unwrap().as_str().parse::<u64>()?;

        // disallow same start and end
        if start >= end {
            bail!(FilterError::InvalidIntRange { start, end })
        } else {
            Ok(RangeInclusive::<u64>::new(start, end))
        }
    }

    // helper function to combine conj1 and conj2, returns new vector of Predicates
    fn combine(conj1: &[Predicate], conj2: &[Predicate]) -> Vec<Predicate> {
        let mut result = vec![];
        for predicate in conj1 {
            result.push(predicate.clone());
        }
        for predicate in conj2 {
            result.push(predicate.clone())
        }
        result
    }
}

// A RawPattern is a conjunct of predicates to satisfy
pub type RawPattern = Vec<Predicate>;

#[derive(Debug, Clone, PartialEq, Eq)]
enum Node {
    Predicate(Predicate),
    Disjunct(Vec<Node>),
    Conjunct(Vec<Node>),
}<|MERGE_RESOLUTION|>--- conflicted
+++ resolved
@@ -183,10 +183,7 @@
             Rule::in_op => Ok(BinOp::In),
             Rule::re_op => Ok(BinOp::Re),
             Rule::en_op => Ok(BinOp::En),
-<<<<<<< HEAD
-=======
             Rule::byte_re_op => Ok(BinOp::ByteRe),
->>>>>>> 210f3bc8
             Rule::contains_op => Ok(BinOp::Contains),
             _ => bail!(FilterError::InvalidBinOp(op_str)),
         }
