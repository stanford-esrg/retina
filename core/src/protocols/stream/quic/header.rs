//! Quic header types

use serde::Serialize;

<<<<<<< HEAD
use crate::protocols::stream::quic::QuicError;
=======
use crate::protocols::stream::quic::parser::QuicError;
>>>>>>> c3e18852

/// Quic Long Header
#[derive(Debug, Serialize, Clone)]
pub struct QuicLongHeader {
    pub packet_type: LongHeaderPacketType,
    pub type_specific: u8,
    pub version: u32,
    pub dcid_len: u8,              // length of dcid in bytes
    pub dcid: String,              // hex string
    pub scid_len: u8,              // length of scid in bytes
    pub scid: String,              // hex string
    pub token_len: Option<u64>,    // length of token in bytes, if packet is of type Init or Retry
    pub token: Option<String>,     // hex string, if packet is of type Init or Retry
    pub retry_tag: Option<String>, // hex string, if packet is of type Retry
}

/// Quic Short Header
#[derive(Debug, Serialize, Clone)]
pub struct QuicShortHeader {
    pub dcid: Option<String>, // optional. If not pre-existing cid then none.
}

// Long Header Packet Types from RFC 9000 Table 5
#[derive(Debug, Clone, Serialize, Copy)]
pub enum LongHeaderPacketType {
    Initial,
    ZeroRTT,
    Handshake,
    Retry,
}

<<<<<<< HEAD
=======
    #[serde(skip)]
    pub dcid_bytes: Vec<u8>,
}

// Long Header Packet Types from RFC 9000 Table 5
#[derive(Debug, Clone, Serialize, Copy)]
pub enum LongHeaderPacketType {
    Initial,
    ZeroRTT,
    Handshake,
    Retry,
}

>>>>>>> c3e18852
impl LongHeaderPacketType {
    pub fn from_u8(value: u8) -> Result<LongHeaderPacketType, QuicError> {
        match value {
            0x00 => Ok(LongHeaderPacketType::Initial),
            0x01 => Ok(LongHeaderPacketType::ZeroRTT),
            0x02 => Ok(LongHeaderPacketType::Handshake),
            0x03 => Ok(LongHeaderPacketType::Retry),
            _ => Err(QuicError::UnknowLongHeaderPacketType),
        }
    }
}<|MERGE_RESOLUTION|>--- conflicted
+++ resolved
@@ -2,11 +2,7 @@
 
 use serde::Serialize;
 
-<<<<<<< HEAD
 use crate::protocols::stream::quic::QuicError;
-=======
-use crate::protocols::stream::quic::parser::QuicError;
->>>>>>> c3e18852
 
 /// Quic Long Header
 #[derive(Debug, Serialize, Clone)]
@@ -38,10 +34,16 @@
     Retry,
 }
 
-<<<<<<< HEAD
-=======
-    #[serde(skip)]
-    pub dcid_bytes: Vec<u8>,
+impl LongHeaderPacketType {
+    pub fn from_u8(value: u8) -> Result<LongHeaderPacketType, QuicError> {
+        match value {
+            0x00 => Ok(LongHeaderPacketType::Initial),
+            0x01 => Ok(LongHeaderPacketType::ZeroRTT),
+            0x02 => Ok(LongHeaderPacketType::Handshake),
+            0x03 => Ok(LongHeaderPacketType::Retry),
+            _ => Err(QuicError::UnknowLongHeaderPacketType),
+        }
+    }
 }
 
 // Long Header Packet Types from RFC 9000 Table 5
@@ -53,7 +55,6 @@
     Retry,
 }
 
->>>>>>> c3e18852
 impl LongHeaderPacketType {
     pub fn from_u8(value: u8) -> Result<LongHeaderPacketType, QuicError> {
         match value {
