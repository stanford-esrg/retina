--- conflicted
+++ resolved
@@ -325,12 +325,9 @@
             ConnParser::Dns(parser) => parser.session_parsed_state(),
             ConnParser::Http(parser) => parser.session_parsed_state(),
             ConnParser::Quic(parser) => parser.session_parsed_state(),
-<<<<<<< HEAD
+            ConnParser::Unknown => ParsingState::Stop,
             ConnParser::Ssh(parser) => parser.session_parsed_state(),
             ConnParser::Unknown => SessionState::Remove,
-=======
-            ConnParser::Unknown => ParsingState::Stop,
->>>>>>> e6f78ca1
         }
     }
 
