//! New datatypes are defined in this module.
//! Newly-defined datatypes must be added to the DATATYPES map in this module.

use lazy_static::lazy_static;
use proc_macro2::Span;
use quote::quote;
use retina_core::filter::{DataType, Level, SubscriptionSpec};
use std::collections::HashMap;

use crate::*;

lazy_static! {
    /// To add a datatype, add it to the DATATYPES map
    /// This is read by the filtergen crate to generate code
    pub static ref DATATYPES: HashMap<&'static str, DataType> = {
        HashMap::from([
            ("ConnRecord", DataType::new_default_connection("ConnRecord")),
            (
                "ConnDuration",
                DataType::new_default_connection("ConnDuration"),
            ),
            ("PktCount", DataType::new_default_connection("PktCount")),
            ("ByteCount", DataType::new_default_connection("ByteCount")),
            (
                "InterArrivals",
                DataType::new_default_connection("InterArrivals"),
            ),
            (
                "ConnHistory",
                DataType::new_default_connection("ConnHistory"),
            ),
            (
                "HttpTransaction",
                DataType::new_default_session(
                    "HttpTransaction",
                    HttpTransaction::stream_protocols(),
                ),
            ),
            (
                "DnsTransaction",
                DataType::new_default_session("DnsTransaction", DnsTransaction::stream_protocols()),
            ),
            (
                "TlsHandshake",
                DataType::new_default_session("TlsHandshake", TlsHandshake::stream_protocols()),
            ),
            (
                "QuicStream",
                DataType::new_default_session("QuicStream", QuicStream::stream_protocols()),
            ),
            (
                "SshHandshake",
                DataType::new_default_session("SshHandshake", SshHandshake::stream_protocols()),
            ),
            ("ZcFrame", DataType::new_default_packet("ZcFrame")),
            ("Payload", DataType::new_default_packet("Payload")),
            ("SessionList", {
                DataType {
                    level: Level::Connection,
                    needs_parse: true,
                    track_sessions: true,
                    needs_update: false,
                    needs_update_reassembled: false,
<<<<<<< HEAD
                    track_packets: false,
                    stream_protos: vec!["tls", "dns", "http", "quic", "ssh"],
=======
                    stream_protos: vec!["tls", "dns", "http", "quic"],
>>>>>>> 55981655
                    as_str: "SessionList",
                }
            }),
            ("BidirZcPktStream", { DataType::new_default_pktlist("BidirZcPktStream", false) }),
            ("OrigZcPktStream", { DataType::new_default_pktlist("OrigZcPktStream", false) }),
            ("RespZcPktStream", { DataType::new_default_pktlist("RespZcPktStream", false) }),
            ("OrigZcPktsReassembled", { DataType::new_default_pktlist("OrigZcPktsReassembled", true) }),
            ("RespZcPktsReassembled", { DataType::new_default_pktlist("RespZcPktsReassembled", true) }),
            ("BidirPktStream", { DataType::new_default_pktlist("BidirPktStream", false) }),
            ("OrigPktStream", { DataType::new_default_pktlist("OrigPktStream", false) }),
            ("RespPktStream", { DataType::new_default_pktlist("RespPktStream", false) }),
            ("OrigPktsReassembled", { DataType::new_default_pktlist("OrigPktsReassembled", true) }),
            ("RespPktsReassembled", { DataType::new_default_pktlist("RespPktsReassembled", true) }),
            ("CoreId", { DataType::new_default_static("CoreId") }),
            ("FiveTuple", { DataType::new_default_static("FiveTuple") }),
            ("EtherTCI", { DataType::new_default_static("EtherTCI") }),
            ("EthAddr", { DataType::new_default_static("EthAddr") }),
            ("FilterStr", { DataType::new_default_static("FilterStr") }),
        ])
    };
}

// Special cases: have specific conditions in generated code
// \Note ideally these would be implemented more cleanly
lazy_static! {
    /// To avoid copying, the `Tracked` structure in the framework --
    /// built at compile time -- will track certain generic, raw datatypes
    /// if a subset of subscriptions require them.
    ///
    /// For example: buffering packets may be required as a pre-match action for a
    /// packet-level datatype; it may also be required if one or more subscriptions request
    /// a connection-level `PacketList`. Rather than maintaining these lists separately --
    /// one for filtering and one for delivery -- the tracked packets are stored once.
    ///
    /// Core ID is a special case, as it cannot be derived from connection,
    /// session, or packet data. It is simpler to define it as a directly tracked datatype.
    ///
    /// The directly tracked datatypes are: PacketList, SessionList, and CoreId
    #[doc(hidden)]
    pub static ref DIRECTLY_TRACKED: HashMap<&'static str, &'static str> = HashMap::from([
        ("SessionList", "sessions"),
        ("CoreId", "core_id")
    ]);

    /// See `FilterStr`
    #[doc(hidden)]
    pub static ref FILTER_STR: &'static str = "FilterStr";
}

/// A list of all sessions (zero-copy) parsed in the connection.
pub type SessionList = Vec<Session>;

/// The string literal representing a matched filter.
pub type FilterStr<'a> = &'a str;

impl<'a> FromSubscription for FilterStr<'a> {
    fn from_subscription(spec: &SubscriptionSpec) -> proc_macro2::TokenStream {
        let str = syn::LitStr::new(&spec.filter, Span::call_site());
        quote! { &#str }
    }
}<|MERGE_RESOLUTION|>--- conflicted
+++ resolved
@@ -61,12 +61,7 @@
                     track_sessions: true,
                     needs_update: false,
                     needs_update_reassembled: false,
-<<<<<<< HEAD
-                    track_packets: false,
                     stream_protos: vec!["tls", "dns", "http", "quic", "ssh"],
-=======
-                    stream_protos: vec!["tls", "dns", "http", "quic"],
->>>>>>> 55981655
                     as_str: "SessionList",
                 }
             }),
