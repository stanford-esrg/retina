//! New datatypes are defined in this module.
//! Newly-defined datatypes must be added to the DATATYPES map in this module.

use lazy_static::lazy_static;
use proc_macro2::Span;
use quote::quote;
use retina_core::filter::{DataType, Level, SubscriptionSpec};
use std::collections::HashMap;

use crate::*;

lazy_static! {
    /// To add a datatype, add it to the DATATYPES map
    /// This is read by the filtergen crate to generate code
    pub static ref DATATYPES: HashMap<&'static str, DataType> = {
        HashMap::from([
            ("ConnRecord", DataType::new_default_connection("ConnRecord")),
            (
                "ConnDuration",
                DataType::new_default_connection("ConnDuration"),
            ),
            ("PktCount", DataType::new_default_connection("PktCount")),
            ("ByteCount", DataType::new_default_connection("ByteCount")),
            (
                "InterArrivals",
                DataType::new_default_connection("InterArrivals"),
            ),
            (
                "ConnHistory",
                DataType::new_default_connection("ConnHistory"),
            ),
            (
                "HttpTransaction",
                DataType::new_default_session(
                    "HttpTransaction",
                    HttpTransaction::stream_protocols(),
                ),
            ),
            (
                "DnsTransaction",
                DataType::new_default_session("DnsTransaction", DnsTransaction::stream_protocols()),
            ),
            (
                "TlsHandshake",
                DataType::new_default_session("TlsHandshake", TlsHandshake::stream_protocols()),
            ),
            (
                "QuicStream",
                DataType::new_default_session("QuicStream", QuicStream::stream_protocols()),
            ),
            (
                "SshHandshake",
                DataType::new_default_session("SshHandshake", SshHandshake::stream_protocols()),
            ),
            ("ZcFrame", DataType::new_default_packet("ZcFrame")),
            ("Payload", DataType::new_default_packet("Payload")),
            ("SessionList", {
                DataType {
                    level: Level::Connection,
                    needs_parse: true,
                    track_sessions: true,
                    needs_update: false,
<<<<<<< HEAD
                    needs_update_reassembled: false,
                    stream_protos: vec!["tls", "dns", "http", "quic", "ssh"],
=======
                    needs_reassembly: false,
                    needs_packet_track: false,
                    stream_protos: vec!["tls", "dns", "http", "quic"],
>>>>>>> 4cb8f726
                    as_str: "SessionList",
                }
            }),
            ("BidirZcPktStream", { DataType::new_default_pktlist("BidirZcPktStream", false) }),
            ("OrigZcPktStream", { DataType::new_default_pktlist("OrigZcPktStream", false) }),
            ("RespZcPktStream", { DataType::new_default_pktlist("RespZcPktStream", false) }),
            ("OrigZcPktsReassembled", { DataType::new_default_pktlist("OrigZcPktsReassembled", true) }),
            ("RespZcPktsReassembled", { DataType::new_default_pktlist("RespZcPktsReassembled", true) }),
            ("BidirPktStream", { DataType::new_default_pktlist("BidirPktStream", false) }),
            ("OrigPktStream", { DataType::new_default_pktlist("OrigPktStream", false) }),
            ("RespPktStream", { DataType::new_default_pktlist("RespPktStream", false) }),
            ("OrigPktsReassembled", { DataType::new_default_pktlist("OrigPktsReassembled", true) }),
            ("RespPktsReassembled", { DataType::new_default_pktlist("RespPktsReassembled", true) }),
            ("CoreId", { DataType::new_default_static("CoreId") }),
            ("FiveTuple", { DataType::new_default_static("FiveTuple") }),
            ("EtherTCI", { DataType::new_default_static("EtherTCI") }),
            ("EthAddr", { DataType::new_default_static("EthAddr") }),
            ("FilterStr", { DataType::new_default_static("FilterStr") }),
        ])
    };
}

// Special cases: have specific conditions in generated code
// \Note ideally these would be implemented more cleanly
lazy_static! {
    /// To avoid copying, the `Tracked` structure in the framework --
    /// built at compile time -- will track certain generic, raw datatypes
    /// if a subset of subscriptions require them.
    ///
    /// For example: buffering packets may be required as a pre-match action for a
    /// packet-level datatype; it may also be required if one or more subscriptions request
    /// a connection-level `PacketList`. Rather than maintaining these lists separately --
    /// one for filtering and one for delivery -- the tracked packets are stored once.
    ///
    /// Core ID is a special case, as it cannot be derived from connection,
    /// session, or packet data. It is simpler to define it as a directly tracked datatype.
    ///
    /// The directly tracked datatypes are: PacketList, SessionList, and CoreId
    #[doc(hidden)]
    pub static ref DIRECTLY_TRACKED: HashMap<&'static str, &'static str> = HashMap::from([
        ("SessionList", "sessions"),
        ("CoreId", "core_id")
    ]);

    /// See `FilterStr`
    #[doc(hidden)]
    pub static ref FILTER_STR: &'static str = "FilterStr";
}

/// A list of all sessions (zero-copy) parsed in the connection.
pub type SessionList = Vec<Session>;

/// The string literal representing a matched filter.
pub type FilterStr<'a> = &'a str;

impl<'a> FromSubscription for FilterStr<'a> {
    fn from_subscription(spec: &SubscriptionSpec) -> proc_macro2::TokenStream {
        let str = syn::LitStr::new(&spec.filter, Span::call_site());
        quote! { &#str }
    }
}<|MERGE_RESOLUTION|>--- conflicted
+++ resolved
@@ -60,14 +60,9 @@
                     needs_parse: true,
                     track_sessions: true,
                     needs_update: false,
-<<<<<<< HEAD
-                    needs_update_reassembled: false,
-                    stream_protos: vec!["tls", "dns", "http", "quic", "ssh"],
-=======
                     needs_reassembly: false,
                     needs_packet_track: false,
-                    stream_protos: vec!["tls", "dns", "http", "quic"],
->>>>>>> 4cb8f726
+                    stream_protos: vec!["tls", "dns", "http", "quic", "ssh"],
                     as_str: "SessionList",
                 }
             }),
