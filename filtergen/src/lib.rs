#![allow(clippy::needless_doctest_main)]
//! A macro for defining subscriptions in Retina.
//!
//! # Specifying Subscriptions in a .rs File
//!
//! [`filter`](macro@self::filter) is an attribute macro that parses a user-defined filter
//! expression to generate sub-filters that are statically inlined at each processing layer. This
//! verifies filter expressions at compile time and avoids overheads associated with interpreting
//! filters at runtime. The `filter` attribute macro must be tied to the callback requested.
//!
//! [`retina_main`](macro@self::retina_main) is an attribute macro that must be used alongside
//! [`filter`](macro@self::filter). It indicates to the framework how many subscriptions to expect.
//!
//! ## Usage
//! ```rust,no_run
//! use retina_core::config::default_config;
//! use retina_core::Runtime;
//! use retina_filtergen::{filter, retina_main};
//! use retina_datatypes::*;
//!
//! #[filter("ipv4 and tcp.port >= 100")]
//! fn log_tcp(conn: &ConnRecord) { // Callback; datatype(s) by reference
//!    println!("{:#?}", conn);
//! }
//!
//! #[filter("tls.sni ~ 'netflix'")]
//! fn log_tls(conn: &ConnRecord, tls: &TlsHandshake) {
//!    println!("{:#?}, {:#?}", conn, tls);
//! }
//!
//! #[retina_main(2)] // 2 subscriptions expected
//! fn main() {
//!    let cfg = default_config();
//!    // \note SubscribedWrapper is the structure built at compile-time to
//!    // 'wrap' all requested data. It must be specified as the generic parameter to Runtime.
//!    let mut runtime: Runtime<SubscribedWrapper> = Runtime::new(cfg, filter).unwrap();
//!    runtime.run();
//! }
//! ```
//!
//! # Specifying Subscriptions in TOML File
//!
//! [`subscription`](macro@self::subscription) is an attribute macro that allows users to specify
//! a list of subscriptions from an input file. This may be useful, for example, for programs that require
//! a large number of filters to be applied to the same callback.
//!
//! Input TOML files should be a list of `subscriptions`, each of which has `filter`, `datatypes`,
//! and `callback` specified. The datatypes in the TOML file must match the order and names of the
//! datatypes in the callbacks in code.
//!
//! ## Usage
//! ```toml
//![[subscriptions]]
//! filter = "(http.user_agent = '/mm.jpg') and (tcp.dst_port = 80 or tcp.dst_port = 8080)"
//! datatypes = [
//!     "HttpTransaction",
//!     "FilterStr",
//! ]
//! callback = "http_cb"
//!
//![[subscriptions]]
//! filter = "http.user_agent = 'HttpBrowser/1.0'"
//! datatypes = [
//!     "HttpTransaction",
//!     "FilterStr",
//! ]
//! callback = "http_cb"
//! ```
//!
//! ```rust,ignore
//! use retina_core::config::default_config;
//! use retina_core::Runtime;
//! use retina_filtergen::subscription;
//! use retina_datatypes::*;
//!
//! fn http_cb(http: &HttpTransaction, matched_filter: &FilterStr) {
//!    println!("Matched {} with {:#?}", matched_filter, http);
//! }
//!
//! #[subscription("examples/XX/spec.toml")]
//! fn main() {
//!    let cfg = default_config();
//!    let mut runtime: Runtime<SubscribedWrapper> = Runtime::new(cfg, filter).unwrap();
//!    runtime.run();
//! }
//! ```
//!
//! # Datatype syntax
//! All subscribed datatypes -- parameters to callbacks -- must be requested by reference.
//! Supported datatypes are defined in the [retina_datatypes](../retina_datatypes) crate.
//!
//! # Filter syntax
//! The Retina filter syntax is similar to that of [Wireshark display
//! filters](https://wiki.wireshark.org/DisplayFilters). However, Retina is capable of filtering on
//! live traffic for online analysis, whereas display filters can only be applied for offline
//! analysis.
//!
//! A filter expression is a logical expression of constraints on attributes of the input traffic.
//! Each constraint is either a binary predicate that compares the value of an entity's attribute
//! with a constant, or a unary predicate that matches against the entity itself.
//!
//! ## Protocols
//! All protocol identifiers are valid as long as Retina contains an appropriate [protocol
//! module](../retina_core/protocols) of the same name. The [`filter`](macro@self::filter) macro
//! automatically generates filtering code using structs defined in the protocol's corresponding
//! parser module. The exception to this is `ethernet`, which Retina filters for by default.
//!
//! For example, [`ipv4`](../retina_core/protocols/packet/ipv4) and
//! [`tls`](../retina_core/protocols/stream/tls) are filterable protocols because they are both
//! protocol modules included in Retina.
//!
//! Retina will also automatically expand filter expressions to their fully-qualified form. For
//! example, the filter `tcp` is equivalent to `(ipv4 and tcp) or (ipv6 and tcp)`.
//!
//! ## Fields
//! All field identifiers are valid as long as Retina exposes a public accessor method for the
//! corresponding protocol struct of the same name, and the method returns a supported RHS field
//! type.
//!
//! For example,
//! [`ipv4.src_addr`](../retina_core/protocols/packet/ipv4/struct.Ipv4.html#method.src_addr) and
//! [`tls.sni`](../retina_core/protocols/stream/tls/struct.Tls.html#method.sni) are both filterable
//! fields because `src_addr()` is a public method associated with the `Ipv4` struct that returns an
//! `Ipv4Addr`, and `sni()` is a public method associated with the `Tls` struct that returns a
//! `String`.
//!
//! Retina also supports two combined fields: `addr` and `port`. Logically, these are equivalent to
//! `src_addr or dst_addr` and `src_port or dst_port`, respectively, except in predicates that use
//! the `!=` comparison operator (details below).
//!
//! ## Field types (RHS values)
//! | Type          | Example            |
//! |---------------|--------------------|
//! | IPv4 address  | `1.2.3.4`          |
//! | IPv4 prefix   | `1.2.3.4/24`       |
//! | IPv6 address  | `2001:db8::1`      |
//! | IPv6 prefix   | `2001:db8::1/64`   |
//! | Integer       | `443`              |
//! | String        | `'Safari'`         |
//! | Integer range | `1024..5000`       |
//! | Byte          | `|32 2E 30|`       |
//!
//! ## Binary comparison operators
//! | Operator |   Alias   |         Description        | Example                         |
//! |----------|-----------|----------------------------|---------------------------------|
//! | `=`      |           | Equals                     | `ipv4.addr = 127.0.0.1`         |
//! | `!=`     | `ne`      | Not equals                 | `udp.dst_port != 53`            |
//! | `>=`     | `ge`      | Greater than or equals     | `tcp.port >= 1024`              |
//! | `<=`     | `le`      | Less than or equals        | `tls.version <= 771`            |
//! | `>`      | `gt`      | Greater than               | `ipv4.time_to_live > 64`        |
//! | `<`      | `lt`      | Less than                  | `ipv6.payload_length < 500`     |
//! | `in`     |           | In a range, or in a subnet | `ipv4.src_addr in 1.2.3.4/16`   |
//! | `~`      | `matches` | Regular expression match   | `tls.sni ~ 'netflix\\.com$'`    |
<<<<<<< HEAD
//! | `~b`     |           | Byte regular expression match | `ssh.protocol_version_ctos ~b '(?-u)^\x32\\.\x30$'` |
=======
//! | `contains` |           | Check if right appears in left | `ssh.key_exchange_cookie_stoc contains \|15 A1\|` |
>>>>>>> d897702a
//!
//! **Possible pitfalls involving `!=`**
//!
//! Retina differs from Wireshark behavior regarding the `!=` operator. When applied to combined
//! fields (i.e., `addr` or `port`), Retina follows connection-level semantics instead of
//! packet-level semantics. For example, `tcp.port != 80` is equivalent to `tcp.src_port != 80 and
//! tcp.dst_port != 80`.
//!
//! **Regular expressions**
//!
//! Retina compiles regular expressions exactly once, using the
//! [`regex`](https://crates.io/crates/regex) and
//! [`lazy_static`](https://crates.io/crates/lazy_static) crates. As of this writing, `proc-macro`
//! crates like this one cannot export any items other than procedural macros, thus requiring
//! applications that wish to use Retina's regular expression filtering to specify `regex` and
//! `lazy_static` as dependencies. Also note that regular expressions are written as normal strings
//! in Rust, and not as [raw string
//! literals](https://doc.rust-lang.org/stable/reference/tokens.html#raw-string-literals). They are
//! allowed to match anywhere in the text, unless start (`^`) and end (`$`) anchors are used.
//!
//! ## Logical operators
//! | Operator | Alias | Description | Example                                      |
//! |----------|-------|-------------|----------------------------------------------|
//! | `and`    | `AND` | Logical AND | `tcp.port = 443 and tls`                     |
//! | `or`     | `OR`  | Logical OR  | `http.method = 'GET' or http.method = 'POST'`|
//!
//! `AND` takes precedence over `OR` in the absence of parentheses.
//!
//! Retina does not yet support the logical `NOT` operator. For some expressions, it can be
//! approximated using the `!=` binary comparison operator, taking the above mentioned pitfall into
//! consideration.

use proc_macro::TokenStream;
use quote::quote;
use retina_core::filter::ptree::*;
use retina_core::filter::*;
use std::str::FromStr;
use syn::parse_macro_input;
use utils::DELIVER;

#[macro_use]
extern crate lazy_static;

mod cache;
mod data;
mod deliver_filter;
mod packet_filter;
mod parse;
mod proto_filter;
mod session_filter;
mod utils;

use crate::cache::*;
use crate::data::*;
use crate::deliver_filter::gen_deliver_filter;
use crate::packet_filter::gen_packet_filter;
use crate::parse::*;
use crate::proto_filter::gen_proto_filter;
use crate::session_filter::gen_session_filter;

// Build a string that can be used to generate a hardware (NIC) filter at runtime.
fn get_hw_filter(packet_continue: &PTree) -> String {
    let ret = packet_continue.to_filter_string();
    let _flat_ptree =
        Filter::new(&ret).unwrap_or_else(|err| panic!("Invalid HW filter {}: {:?}", &ret, err));
    ret
}

// Returns a PTree from the given config
fn filter_subtree(input: &SubscriptionConfig, filter_layer: FilterLayer) -> PTree {
    let mut ptree = PTree::new_empty(filter_layer);

    for i in 0..input.subscriptions.len() {
        let spec = &input.subscriptions[i];
        let filter = Filter::new(&spec.filter)
            .unwrap_or_else(|err| panic!("Failed to parse filter {}: {:?}", spec.filter, err));

        let patterns = filter.get_patterns_flat();
        let deliver = Deliver {
            id: i,
            as_str: spec.as_str(),
            must_deliver: spec.datatypes.iter().any(|d| d.as_str == "FilterStr"),
        };
        ptree.add_filter(&patterns, spec, &deliver);
        DELIVER.lock().unwrap().insert(i, spec.clone());
    }

    ptree.collapse();
    println!("{}", ptree);
    ptree
}

// Generate code from the given config (all subscriptions)
// Also includes the original input (typically a callback or main function)
fn generate(input: syn::ItemFn, config: SubscriptionConfig) -> TokenStream {
    let mut statics: Vec<proc_macro2::TokenStream> = vec![];

    let packet_cont_ptree = filter_subtree(&config, FilterLayer::PacketContinue);
    let packet_continue = gen_packet_filter(
        &packet_cont_ptree,
        &mut statics,
        FilterLayer::PacketContinue,
    );

    let packet_ptree = filter_subtree(&config, FilterLayer::Packet);
    let packet_filter = gen_packet_filter(&packet_ptree, &mut statics, FilterLayer::Packet);

    let conn_ptree = filter_subtree(&config, FilterLayer::Protocol);
    let proto_filter = gen_proto_filter(&conn_ptree, &mut statics);

    let session_ptree = filter_subtree(&config, FilterLayer::Session);
    let session_filter = gen_session_filter(&session_ptree, &mut statics);

    let conn_deliver_ptree = filter_subtree(&config, FilterLayer::ConnectionDeliver);
    let conn_deliver_filter = gen_deliver_filter(
        &conn_deliver_ptree,
        &mut statics,
        FilterLayer::ConnectionDeliver,
    );
    let packet_deliver_ptree = filter_subtree(&config, FilterLayer::PacketDeliver);
    let packet_deliver_filter = gen_deliver_filter(
        &packet_deliver_ptree,
        &mut statics,
        FilterLayer::PacketDeliver,
    );

    let mut tracked_data = TrackedDataBuilder::new(&config);
    let subscribable = tracked_data.subscribable_wrapper();
    let tracked = tracked_data.tracked();

    let filter_str = get_hw_filter(&packet_cont_ptree); // Packet-level keep/drop filter

    let lazy_statics = if statics.is_empty() {
        quote! {}
    } else {
        quote! {
        lazy_static::lazy_static! {
            #( #statics )*
            }
        }
    };

    quote! {
        use retina_core::filter::actions::*;
        // Import potentially-needed traits
        use retina_core::subscription::{Trackable, Subscribable};
        use retina_datatypes::{FromSession, Tracked, FromMbuf, StaticData, PacketList};

        #subscribable

        #tracked

        #lazy_statics

        pub fn filter() -> retina_core::filter::FilterFactory<TrackedWrapper> {

            fn packet_continue(mbuf: &retina_core::Mbuf,
                               core_id: &retina_core::CoreId) -> Actions {
                #packet_continue
            }

            fn packet_filter(mbuf: &retina_core::Mbuf, tracked: &TrackedWrapper) -> Actions {
                #packet_filter
            }

            fn protocol_filter(conn: &retina_core::protocols::ConnData,
                               tracked: &TrackedWrapper) -> Actions {
                #proto_filter
            }

            fn session_filter(session: &retina_core::protocols::Session,
                              conn: &retina_core::protocols::ConnData,
                              tracked: &TrackedWrapper) -> Actions
            {
                #session_filter
            }

            fn packet_deliver(mbuf: &retina_core::Mbuf,
                              conn: &retina_core::protocols::ConnData,
                              tracked: &TrackedWrapper)
            {
                #packet_deliver_filter
            }

            fn connection_deliver(conn: &retina_core::protocols::ConnData,
                                  tracked: &TrackedWrapper)
            {
                #conn_deliver_filter
            }

            retina_core::filter::FilterFactory::new(
                #filter_str,
                packet_continue,
                packet_filter,
                protocol_filter,
                session_filter,
                packet_deliver,
                connection_deliver,
            )
        }

        #input

    }
    .into()
}

/// Generate a Retina program from a specification file.
/// This expects an input TOML file with the subscription specifications.
#[proc_macro_attribute]
pub fn subscription(args: TokenStream, input: TokenStream) -> TokenStream {
    let input = parse_macro_input!(input as syn::ItemFn);
    let inp_file = parse_macro_input!(args as syn::LitStr).value();
    let config = SubscriptionConfig::from_file(&inp_file);
    generate(input, config)
}

/// Generate a Retina program without a specification file.
/// This expects a #[filter("...")] macro followed by the expected callback.
/// It must be used with #[retina_main(X)], where X = number of subscriptions.
#[proc_macro_attribute]
pub fn filter(args: TokenStream, input: TokenStream) -> TokenStream {
    let input = parse_macro_input!(input as syn::ItemFn);
    let filter_str = parse_macro_input!(args as syn::LitStr).value();
    let (datatypes, callback) = parse_input(&input);
    println!(
        "Filter: {}, Datatypes: {:?}, Callback: {:?}",
        filter_str, datatypes, callback
    );

    // If more subscriptions to parse, just output the callback
    add_subscription(callback, datatypes, filter_str);
    if !is_done() {
        return quote! {
            #input
        }
        .into();
    }

    // Otherwise, ready to assemble
    let config = SubscriptionConfig::from_raw(&CACHED_SUBSCRIPTIONS.lock().unwrap());

    generate(input, config)
}

/// For generating a Retina program without a specification file
/// This expects to receive the number of subscriptions
#[proc_macro_attribute]
pub fn retina_main(args: TokenStream, input: TokenStream) -> TokenStream {
    let input = parse_macro_input!(input as syn::ItemFn);
    let count = usize::from_str(parse_macro_input!(args as syn::LitInt).base10_digits()).unwrap();
    println!("Expecting {} subsctription(s)", count);
    set_count(count);

    // More subscriptions expected
    if !is_done() {
        return quote! {
            #input
        }
        .into();
    }

    // Otherwise, ready to assemble
    let config = SubscriptionConfig::from_raw(&CACHED_SUBSCRIPTIONS.lock().unwrap());

    generate(input, config)
}<|MERGE_RESOLUTION|>--- conflicted
+++ resolved
@@ -151,11 +151,8 @@
 //! | `<`      | `lt`      | Less than                  | `ipv6.payload_length < 500`     |
 //! | `in`     |           | In a range, or in a subnet | `ipv4.src_addr in 1.2.3.4/16`   |
 //! | `~`      | `matches` | Regular expression match   | `tls.sni ~ 'netflix\\.com$'`    |
-<<<<<<< HEAD
 //! | `~b`     |           | Byte regular expression match | `ssh.protocol_version_ctos ~b '(?-u)^\x32\\.\x30$'` |
-=======
 //! | `contains` |           | Check if right appears in left | `ssh.key_exchange_cookie_stoc contains \|15 A1\|` |
->>>>>>> d897702a
 //!
 //! **Possible pitfalls involving `!=`**
 //!
